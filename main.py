--- conflicted
+++ resolved
@@ -62,8 +62,8 @@
                     help='random seed')
 parser.add_argument('--cuda', action='store_true',
                     help='use CUDA')
-parser.add_argument('--init', type = float, default = None,
-                    help='-1 to randomly Initialize. Any other value will set the weight of all parameters'))
+parser.add_argument('--init', type=float, default=None,
+                    help='-1 to randomly Initialize. Otherwise, all parameter weights set to value')
 
 # Data parameters
 parser.add_argument('--model_file', type=str, default='model.pt',
@@ -565,22 +565,20 @@
         if args.cuda:
             model = torch.load(f).to(device)
         else:
-<<<<<<< HEAD
             model = torch.load(f, map_location='cpu')
-=======
-            model = torch.load(f,map_location='cpu')
-
-        if args.init != None:
-
+
+        if args.init is not None:
             if args.init != -1:
                 model.set_parameters(args.init)
             else:
                 model.randomize_parameters()
 
-        model.rnn.flatten_parameters()
->>>>>>> 2854898a
         # after load the rnn params are not a continuous chunk of memory
         # this makes them a continuous chunk, and will speed up forward pass
+        if args.cuda and (not args.single) and (torch.cuda.device_count() > 1):
+            model.module.rnn.flatten_parameters()
+        else:
+            model.rnn.flatten_parameters()
 
     # Run on test data.
     if args.interact:
